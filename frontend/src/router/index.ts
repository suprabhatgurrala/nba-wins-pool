--- conflicted
+++ resolved
@@ -1,13 +1,9 @@
 import { createRouter, createWebHistory } from 'vue-router'
-<<<<<<< HEAD
 import PoolSeasonOverview from '../views/PoolSeasonOverview.vue'
 import AuctionOverview from '../views/AuctionOverview.vue'
 import PoolsList from '../views/PoolsList.vue'
 import NotFound from '../views/NotFound.vue'
-=======
-import HomeView from '../views/HomeView.vue'
 import AuctionView from '@/views/AuctionView.vue'
->>>>>>> e722d102
 
 const router = createRouter({
   history: createWebHistory(import.meta.env.BASE_URL),
@@ -29,13 +25,18 @@
     },
     {
       path: '/auctions/:auctionId',
-      name: 'auction',
+      name: 'auction-overview',
       component: AuctionOverview,
     },
     {
       path: '/pools/:slug',
       name: 'pool',
       component: PoolSeasonOverview,
+    },
+    {
+      path: '/:poolId/auction',
+      name: 'auction',
+      component: AuctionView,
     },
     {
       path: '/404',
@@ -45,11 +46,6 @@
     {
       path: '/:pathMatch(.*)*',
       redirect: { name: 'not-found' },
-    },
-    {
-      path: '/:poolId/auction',
-      name: 'auction',
-      component: AuctionView,
     },
   ],
 })
