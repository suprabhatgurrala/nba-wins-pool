[project]
name = "nba-wins-pool"
version = "0.0.1"
description = "Web app for displaying standings and analysis for NBA Wins Pool"
readme = "README.md"
requires-python = ">=3.12"
dependencies = [
    "fastapi[standard]>=0.115.4",
    "nba-api>=1.10.0",
    "pandas>=2.2.3",
    "requests>=2.32.3",
    "nba_api>=1.10.1",
    "sqlmodel>=0.0.22",
    "asyncpg>=0.29.0",
    "alembic>=1.13.0",
    "greenlet>=3.0.0",
    "sse-starlette>=3.0.2",
    "apscheduler>=3.10.4",
]

[build-system]
requires = ["hatchling"]
build-backend = "hatchling.build"

[tool.hatch.build.targets.wheel]
packages = ["src/nba_wins_pool"]

[dependency-groups]
dev = [
    "pre-commit>=4.0.1",
    "ruff>=0.7.3",
    "fastapi-cli>=0.0.5",
    "pytest>=8.3.3",
<<<<<<< HEAD
    "pytest-asyncio>=0.23.0",
=======
    "ipykernel>=6.30.1",
]
model = [
    "beautifulsoup4>=4.13.5",
    "html5lib>=1.1",
    "lxml>=6.0.1",
    "scikit-learn>=1.7.2",
    "tqdm>=4.67.1",
>>>>>>> e722d102
]

[tool.ruff]
line-length = 120

[tool.ruff.lint]
extend-select = ["I"]

[tool.ruff.lint.pydocstyle]
convention = "google"

[tool.ruff.format]
# Enable reformatting of code snippets in docstrings.
docstring-code-format = true

[tool.pytest.ini_options]
asyncio_mode = "auto"
asyncio_default_fixture_loop_scope = "function"

[project.scripts]
nbawinspool_deploy = "services.deploy:entrypoint"


[tool.alembic]

# path to migration scripts.
# this is typically a path given in POSIX (e.g. forward slashes)
# format, relative to the token %(here)s which refers to the location of this
# ini file
script_location = "%(here)s/alembic"


file_template = "%%(year)d_%%(month).2d_%%(day).2d_%%(hour).2d%%(minute).2d-%%(rev)s"

# additional paths to be prepended to sys.path. defaults to the current working directory.
prepend_sys_path = [
    "."
]

# timezone to use when rendering the date within the migration file
# as well as the filename.
# If specified, requires the python>=3.9 or backports.zoneinfo library and tzdata library.
# Any required deps can installed by adding `alembic[tz]` to the pip requirements
# string value is passed to ZoneInfo()
# leave blank for localtime
# timezone =

# max length of characters to apply to the "slug" field
# truncate_slug_length = 40

# set to 'true' to run the environment during
# the 'revision' command, regardless of autogenerate
# revision_environment = false

# set to 'true' to allow .pyc and .pyo files without
# a source .py file to be detected as revisions in the
# versions/ directory
# sourceless = false

# version location specification; This defaults
# to <script_location>/versions.  When using multiple version
# directories, initial revisions must be specified with --version-path.
# version_locations = [
#    "%(here)s/alembic/versions",
#    "%(here)s/foo/bar"
# ]


# set to 'true' to search source files recursively
# in each "version_locations" directory
# new in Alembic version 1.10
# recursive_version_locations = false

# the output encoding used when revision files
# are written from script.py.mako
# output_encoding = "utf-8"

# This section defines scripts or Python functions that are run
# on newly generated revision scripts.  See the documentation for further
# detail and examples

[[tool.alembic.post_write_hooks]]
# lint with attempts to fix using "ruff" - use the module runner, against the "ruff" module
name = "ruff"
type = "module"
module = "ruff"
options = "check --fix REVISION_SCRIPT_FILENAME"<|MERGE_RESOLUTION|>--- conflicted
+++ resolved
@@ -6,10 +6,9 @@
 requires-python = ">=3.12"
 dependencies = [
     "fastapi[standard]>=0.115.4",
-    "nba-api>=1.10.0",
+    "nba_api>=1.10.1",
     "pandas>=2.2.3",
     "requests>=2.32.3",
-    "nba_api>=1.10.1",
     "sqlmodel>=0.0.22",
     "asyncpg>=0.29.0",
     "alembic>=1.13.0",
@@ -31,9 +30,7 @@
     "ruff>=0.7.3",
     "fastapi-cli>=0.0.5",
     "pytest>=8.3.3",
-<<<<<<< HEAD
     "pytest-asyncio>=0.23.0",
-=======
     "ipykernel>=6.30.1",
 ]
 model = [
@@ -42,7 +39,6 @@
     "lxml>=6.0.1",
     "scikit-learn>=1.7.2",
     "tqdm>=4.67.1",
->>>>>>> e722d102
 ]
 
 [tool.ruff]
