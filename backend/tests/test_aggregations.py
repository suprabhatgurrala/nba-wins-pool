--- conflicted
+++ resolved
@@ -1,9 +1,4 @@
 import pytest
-<<<<<<< HEAD
-
-from nba_wins_pool.aggregations import generate_leaderboard
-from nba_wins_pool.nba_data import get_game_data
-=======
 
 from nba_wins_pool.aggregations import generate_leaderboard, generate_wins_race_data
 from nba_wins_pool.nba_data import get_game_data
@@ -59,7 +54,6 @@
     # 6. Test consistency with leaderboard
     owner_leaderboard, _ = generate_leaderboard(pool_slug, game_data, today_date, season_year)
     latest_date = max(entry["date"] for entry in data)
->>>>>>> 98c1fa82
 
     for owner in actual_owners:
         race_wins = next(entry["wins"] for entry in data if entry["owner"] == owner and entry["date"] == latest_date)
@@ -68,17 +62,9 @@
             race_wins == leaderboard_wins
         ), f"Final race wins ({race_wins}) don't match leaderboard wins ({leaderboard_wins}) for {owner}"
 
-<<<<<<< HEAD
-@pytest.mark.parametrize("pool_slug, expected_owners", [("sg", 7), ("kk", 6)])
-def test_leaderboard(pool_slug, expected_owners):
-    owner_leaderboard, team_leaderboard = generate_leaderboard(pool_slug, *get_game_data(pool_slug))
-    assert owner_leaderboard.shape[0] == expected_owners
-    assert team_leaderboard.shape[0] == 30
-=======
     # 7. Test coverage (all dates × all owners)
     unique_dates = len(set(entry["date"] for entry in data))
     expected_data_points = len(actual_owners) * unique_dates
     assert (
         len(data) == expected_data_points
-    ), f"Expected {expected_data_points} data points (owners × dates), got {len(data)}"
->>>>>>> 98c1fa82
+    ), f"Expected {expected_data_points} data points (owners × dates), got {len(data)}"