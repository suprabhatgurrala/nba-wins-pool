--- conflicted
+++ resolved
@@ -46,7 +46,6 @@
         Returns:
             Tuple of (game_data_list, scoreboard_date)
         """
-<<<<<<< HEAD
         cached = None
         if not bypass:
             now = datetime.now(UTC)
@@ -59,29 +58,6 @@
 
         try:
             raw_response = await asyncio.to_thread(self._fetch_scoreboard_raw)
-=======
-        # Fetch fresh data from NBA API
-        try:
-            raw_response = await asyncio.to_thread(self._fetch_scoreboard_raw)
-            game_date = raw_response.get("scoreboard", {}).get("gameDate")
-            key = f"nba:scoreboard:{game_date}"
-
-            cached = await self.repo.get_by_key(key)
-            if cached:
-                cached_game_date = cached.data_json.get("scoreboard", {}).get("gameDate")
-                if cached_game_date != game_date:
-                    # Scoreboard has flipped, we need to update schedule as well
-                    raw_schedule_response = self._fetch_schedule_raw_cdn()
-                    season = raw_schedule_response.get("leagueSchedule", {}).get("seasonYear")
-                    logger.info(f"Scoreboard has updated to new date, updating schedule data for season {season}")
-                    await self._store_schedule_raw(key, raw_response, season)
-            logger.info(f"Updating cached scoreboard data for {game_date}")
-            # Store raw response in database
-            await self._store_scoreboard_raw(key, raw_response)
-
-            # Parse and return
-            return self._parse_scoreboard_from_cache(raw_response)
->>>>>>> 998972b0
         except Exception as e:
             logger.error(f"Failed to fetch scoreboard from NBA API: {e}")
             if cached:
