from __future__ import annotations

from datetime import date, timedelta
from typing import Any
from uuid import UUID

import numpy as np
import pandas as pd
from fastapi import Depends
from sqlalchemy.ext.asyncio import AsyncSession

from nba_wins_pool.db.core import get_db_session
from nba_wins_pool.repositories.pool_repository import (
    PoolRepository,
    get_pool_repository,
)
from nba_wins_pool.repositories.roster_repository import (
    RosterRepository,
    get_roster_repository,
)
from nba_wins_pool.repositories.roster_slot_repository import (
    RosterSlotRepository,
    get_roster_slot_repository,
)
from nba_wins_pool.repositories.team_repository import (
    TeamRepository,
    get_team_repository,
)
from nba_wins_pool.services.auction_valuation_service import AuctionValuationService, get_auction_valuation_service
from nba_wins_pool.services.nba_data_service import (
    NbaDataService,
    NBAGameStatus,
    get_nba_data_service,
)
from nba_wins_pool.services.pool_season_service import (
    PoolSeasonService,
    get_pool_season_service,
)
from nba_wins_pool.types.season_str import SeasonStr

UNDRAFTED_ROSTER_NAME = "Undrafted"


class LeaderboardService:
    def __init__(
        self,
        db_session: AsyncSession,
        pool_repository: PoolRepository,
        roster_repository: RosterRepository,
        roster_slot_repository: RosterSlotRepository,
        team_repository: TeamRepository,
        nba_data_service: NbaDataService,
        pool_season_service: PoolSeasonService,
        auction_valuation_service: AuctionValuationService,
    ):
        self.db_session = db_session
        self.pool_repository = pool_repository
        self.roster_repository = roster_repository
        self.roster_slot_repository = roster_slot_repository
        self.team_repository = team_repository
        self.nba_data_service = nba_data_service
        self.pool_season_service = pool_season_service
        self.auction_valuation_service = auction_valuation_service

    async def get_leaderboard(self, pool_id: UUID, season: SeasonStr) -> dict[str, list[dict[str, Any]]]:
        """Generate leaderboard with roster and team-level stats.

        Args:
            pool_id: UUID of the pool
            season: Season string in format YYYY-YY (e.g., "2024-25")

        Returns:
            Dict with keys "roster" and "team" containing leaderboard data
        """
        # Fetch game data from NBA.com
        scoreboard_data, scoreboard_date = await self.nba_data_service.get_scoreboard_cached()
        schedule_data, _ = await self.nba_data_service.get_schedule_cached(scoreboard_date, season)

        # Determine if we should include today's scoreboard
        # Only include scoreboard if the requested season is the current season
<<<<<<< HEAD
        current_season = get_current_season(scoreboard_date)
        expected_wins = None
=======
        current_season = self.nba_data_service.get_current_season()
>>>>>>> 35dd689e

        if season == current_season:
            # Current season: combine schedule and scoreboard data
            game_df = pd.concat([pd.DataFrame(schedule_data), pd.DataFrame(scoreboard_data)], ignore_index=True)
            expected_wins = await self.auction_valuation_service.get_expected_wins()
        else:
            # Historical season: only use schedule data
            game_df = pd.DataFrame(schedule_data)

        if not game_df.empty:
<<<<<<< HEAD
            game_df["date_time"] = pd.to_datetime(game_df["date_time"], utc=True).dt.tz_convert("US/Eastern")

            # Filter out preseason games
            # game_label values: "Preseason", empty string (regular season), "Playoffs", etc.
            if "game_label" in game_df.columns:
                game_df = game_df[game_df["game_label"].str.lower() != "preseason"]
=======
            game_df["date_time"] = pd.to_datetime(game_df["date_time"])
>>>>>>> 35dd689e

        # Build mappings from database
        mappings = await self.pool_season_service.get_team_roster_mappings(
            pool_id=pool_id,
            season=season,
            undrafted_name=UNDRAFTED_ROSTER_NAME,
        )
        teams_df = mappings.teams_df

        # Short-circuit if no teams in database
        if teams_df.empty:
            return {"roster": [], "team": []}

        # Determine winning and losing teams for completed games (only if we have games)
        if not game_df.empty:
            game_df["winning_team"] = game_df["home_team"].where(
                (game_df.status == NBAGameStatus.FINAL) & (game_df.home_score > game_df.away_score),
                other=game_df["away_team"].where(game_df.status == NBAGameStatus.FINAL),
            )
            game_df["losing_team"] = game_df["home_team"].where(
                (game_df.status == NBAGameStatus.FINAL) & (game_df.home_score < game_df.away_score),
                other=game_df["away_team"].where(game_df.status == NBAGameStatus.FINAL),
            )

            # Map team IDs to roster names
            for col in ["home_team", "away_team", "winning_team", "losing_team"]:
                game_df[col.replace("_team", "_roster")] = game_df[col].map(teams_df["roster_name"], na_action="ignore")

        # Generate team-level breakdown
        team_breakdown_df = self._compute_record(game_df)

        # Add all teams with 0-0 records if they haven't played yet
        all_teams_df = pd.DataFrame(
            [
                {"name": row["roster_name"], "team": team_id, "wins": 0, "losses": 0}
                for team_id, row in teams_df.iterrows()
            ]
        )
        team_breakdown_df = pd.concat([all_teams_df, team_breakdown_df], ignore_index=True)
        team_breakdown_df = team_breakdown_df.groupby(["name", "team"], as_index=False).agg(
<<<<<<< HEAD
            {
                "wins": "sum",
                "losses": "sum",
            }
=======
            {"wins": "sum", "losses": "sum"}
>>>>>>> 35dd689e
        )

        # Merge team metadata (logo_url, auction_price) in one operation
        team_breakdown_df = team_breakdown_df.merge(
<<<<<<< HEAD
            teams_df[["logo_url", "auction_price", "abbreviation"]], left_on="team", right_index=True, how="left"
=======
            teams_df[["logo_url", "auction_price"]], left_on="team", right_index=True, how="left"
>>>>>>> 35dd689e
        )

        # Generate recent game status strings
        today_results = self._generate_result_map(game_df, scoreboard_date, teams_df)
        yesterday_results = self._generate_result_map(game_df, scoreboard_date - timedelta(days=1), teams_df)

        team_breakdown_df["today_result"] = team_breakdown_df["team"].map(today_results).fillna("")
        team_breakdown_df["yesterday_result"] = team_breakdown_df["team"].map(yesterday_results).fillna("")

        # Compute records for different time periods
        merge_cols = ["name", "team"]

        today_record = self._compute_record(game_df, scoreboard_date, offset=0)
        team_breakdown_df = team_breakdown_df.merge(
            today_record, how="left", on=merge_cols, suffixes=["", "_today"]
        ).fillna(0)

        yesterday_record = self._compute_record(game_df, scoreboard_date - timedelta(days=1), offset=0)
        team_breakdown_df = team_breakdown_df.merge(
            yesterday_record, how="left", on=merge_cols, suffixes=["", "_yesterday"]
        ).fillna(0)

        last7_record = self._compute_record(game_df, scoreboard_date, offset=7)
        team_breakdown_df = team_breakdown_df.merge(
            last7_record, how="left", on=merge_cols, suffixes=["", "_last7"]
        ).fillna(0)

        last30_record = self._compute_record(game_df, scoreboard_date, offset=30)
        team_breakdown_df = team_breakdown_df.merge(
            last30_record, how="left", on=merge_cols, suffixes=["", "_last30"]
        ).fillna(0)

        sort_order = ["wins", "losses"]
        ascending = [False, True]
        # Compute current expected wins
        if expected_wins is not None and expected_wins.notna().all():
            team_breakdown_df["expected_wins"] = team_breakdown_df["abbreviation"].map(expected_wins)
            sort_order.append("expected_wins")
            ascending.append(False)

        # Sort teams by record
        team_breakdown_df = team_breakdown_df.sort_values(by=sort_order, ascending=ascending)

        # Preserve external IDs and map display names for frontend compatibility
        team_breakdown_df["team_external_id"] = team_breakdown_df["team"].astype(int)
        team_breakdown_df = team_breakdown_df.merge(
            teams_df[["team_name"]], left_on="team_external_id", right_index=True, how="left"
        )
        team_breakdown_df["team"] = team_breakdown_df["team_name"]
        team_breakdown_df = team_breakdown_df.drop(columns=["team_name"])

        # Generate roster-level standings
        roster_standings_df = self._compute_roster_standings(team_breakdown_df)

        # Attach total auction prices per roster (skip if all values are None)
        auction_totals = team_breakdown_df.dropna(subset=["auction_price"]).groupby("name")["auction_price"].sum()
        roster_standings_df["auction_price"] = roster_standings_df["name"].map(auction_totals)

        # Sort teams by roster standings order
        ordered_rosters = roster_standings_df["name"].tolist()
        team_breakdown_df = team_breakdown_df.set_index("name", drop=False).loc[ordered_rosters]

<<<<<<< HEAD
=======
        # Preserve external IDs and map display names for frontend compatibility
        team_breakdown_df["team_external_id"] = team_breakdown_df["team"].astype(int)
        team_breakdown_df = team_breakdown_df.merge(
            teams_df[["team_name"]], left_on="team_external_id", right_index=True, how="left"
        )
        team_breakdown_df["team"] = team_breakdown_df["team_name"]
        team_breakdown_df = team_breakdown_df.drop(columns=["team_name"])

>>>>>>> 35dd689e
        # Convert to dict records and handle NaN values
        roster_data = roster_standings_df.fillna("<NULL>").replace("<NULL>", None).to_dict(orient="records")
        team_data = (
            team_breakdown_df.drop(columns=["team_external_id"], errors="ignore")
            .fillna("<NULL>")
            .replace("<NULL>", None)
            .to_dict(orient="records")
        )

        return {
            "roster": roster_data,
            "team": team_data,
        }

    def _compute_record(
        self, df: pd.DataFrame, today_date: date | None = None, offset: int | None = None
    ) -> pd.DataFrame:
        """Compute wins/losses for a given set of games.

        Args:
            df: Game data DataFrame
            today_date: Optional date for filtering
            offset: Optional number of days to look back from today_date

        Returns:
            DataFrame with columns for name (roster), team, wins, and losses
        """
        # Early return if no games
        if df.empty:
            return pd.DataFrame(columns=["name", "team", "wins", "losses"])

        # Filter by date range if specified
        if offset is not None and today_date is not None:
            if offset == 0:
                # Only games on this specific day
                df = df[df["date_time"].dt.date == today_date]
            else:
                # Games in the last N days (excluding today)
                df = df[df["date_time"].dt.date > (today_date - pd.Timedelta(days=offset))]

        # Only count completed games
        df = df[df["status"] == NBAGameStatus.FINAL]

        if df.empty:
            return pd.DataFrame(columns=["name", "team", "wins", "losses"])

        # Count wins and losses by roster and team
        wins_df = (
            df[df["winning_team"].notna()]
            .groupby(["winning_roster", "winning_team"])
            .size()
            .reset_index(name="wins")
            .rename(columns={"winning_roster": "name", "winning_team": "team"})
        )

        losses_df = (
            df[df["losing_team"].notna()]
            .groupby(["losing_roster", "losing_team"])
            .size()
            .reset_index(name="losses")
            .rename(columns={"losing_roster": "name", "losing_team": "team"})
        )

        # Merge wins and losses
        standings = wins_df.merge(losses_df, on=["name", "team"], how="outer").fillna(0)

        # Ensure numeric types
        standings["wins"] = standings["wins"].astype(int)
        standings["losses"] = standings["losses"].astype(int)

        return standings.sort_values(by=["wins", "losses"], ascending=[False, True])

    def _generate_result_map(self, df: pd.DataFrame, target_date: date, teams_df: pd.DataFrame) -> dict[int, str]:
        """Generate status strings for games on a specific date.

        Args:
            df: Game data DataFrame
            target_date: Date to filter games
            teams_df: DataFrame with team metadata including abbreviations

        Returns:
            Dict mapping team ID to result string
        """
        results: dict[int, str] = {}

        # Early return if no games
        if df.empty:
            return results

        date_df = df[df["date_time"].dt.date == target_date]

        # Create abbreviation lookup
        team_abbrev = teams_df["abbreviation"].to_dict()

        for _, row in date_df.iterrows():
            status = row["status"]
            home_team = row["home_team"]
            away_team = row["away_team"]
            status_text = row["status_text"]

            # Get abbreviations, fallback to team ID if not found
            home_abbrev = team_abbrev.get(home_team, str(home_team))
            away_abbrev = team_abbrev.get(away_team, str(away_team))

            if status == NBAGameStatus.PREGAME:
                results[home_team] = f"{status_text} vs {away_abbrev}"
                results[away_team] = f"{status_text} @ {home_abbrev}"
            elif status == NBAGameStatus.INGAME:
                remaining_time = pd.Timedelta(row["game_clock"])
                if remaining_time < pd.Timedelta(minutes=1):
                    clock_str = f"0:{remaining_time.seconds:.1f}"
                else:
                    clock_str = f"{remaining_time.seconds // 60}:{remaining_time.seconds % 60:02d}"

                home_score = row["home_score"]
                away_score = row["away_score"]
                results[home_team] = f"{home_score}-{away_score}, {clock_str} {status_text} vs {away_abbrev}"
                results[away_team] = f"{away_score}-{home_score}, {clock_str} {status_text} @ {home_abbrev}"
            elif status == NBAGameStatus.FINAL:
                home_score = row["home_score"]
                away_score = row["away_score"]
                if home_score > away_score:
                    home_status = "W"
                    away_status = "L"
                else:
                    home_status = "L"
                    away_status = "W"
                results[home_team] = f"{home_status}, {home_score}-{away_score} vs {away_abbrev}"
                results[away_team] = f"{away_status}, {away_score}-{home_score} @ {home_abbrev}"

        return results

    def _compute_roster_standings(self, team_breakdown_df: pd.DataFrame) -> pd.DataFrame:
        """Compute roster-level standings from team breakdown.

        Args:
            team_breakdown_df: DataFrame with team-level stats

        Returns:
            DataFrame with roster-level standings including rank
        """
        # Group by roster name and sum stats
        sort_cols = ["wins", "losses"]
        ascending = [False, True]

        if "expected_wins" in team_breakdown_df.columns:
            sort_cols.append("expected_wins")
            ascending.append(False)

        roster_standings_df = (
            team_breakdown_df.groupby("name").agg("sum").sort_values(by=sort_cols, ascending=ascending)
        ).select_dtypes(include=np.number)

        # Move "Undrafted" to the end if present
        ordered_rosters = roster_standings_df.index.tolist()
        if UNDRAFTED_ROSTER_NAME in ordered_rosters:
            ordered_rosters.remove(UNDRAFTED_ROSTER_NAME)
            ordered_rosters.append(UNDRAFTED_ROSTER_NAME)

        # Compute ranks (excluding Undrafted)
        drafted_rosters = [r for r in ordered_rosters if r != UNDRAFTED_ROSTER_NAME]
        if drafted_rosters:
            rank_series = (
                roster_standings_df.loc[drafted_rosters]["wins"].rank(method="min", ascending=False).astype(int)
            )
        else:
            rank_series = pd.Series(dtype=int)

        # Reorder and add rank column
        roster_standings_df = roster_standings_df.reindex(ordered_rosters)
        roster_standings_df["rank"] = roster_standings_df.index.map(rank_series)
        roster_standings_df = roster_standings_df.reset_index()

        return roster_standings_df


async def get_leaderboard_service(
    pool_repo: PoolRepository = Depends(get_pool_repository),
    roster_repo: RosterRepository = Depends(get_roster_repository),
    roster_slot_repo: RosterSlotRepository = Depends(get_roster_slot_repository),
    team_repo: TeamRepository = Depends(get_team_repository),
    pool_season_service: PoolSeasonService = Depends(get_pool_season_service),
    nba_data_service: NbaDataService = Depends(get_nba_data_service),
    auction_valuation_service: AuctionValuationService = Depends(get_auction_valuation_service),
    db_session: AsyncSession = Depends(get_db_session),
) -> LeaderboardService:
    return LeaderboardService(
        db_session=db_session,
        pool_repository=pool_repo,
        roster_repository=roster_repo,
        roster_slot_repository=roster_slot_repo,
        team_repository=team_repo,
        nba_data_service=nba_data_service,
        pool_season_service=pool_season_service,
        auction_valuation_service=auction_valuation_service,
    )<|MERGE_RESOLUTION|>--- conflicted
+++ resolved
@@ -78,12 +78,8 @@
 
         # Determine if we should include today's scoreboard
         # Only include scoreboard if the requested season is the current season
-<<<<<<< HEAD
-        current_season = get_current_season(scoreboard_date)
+        current_season = self.nba_data_service.get_current_season()
         expected_wins = None
-=======
-        current_season = self.nba_data_service.get_current_season()
->>>>>>> 35dd689e
 
         if season == current_season:
             # Current season: combine schedule and scoreboard data
@@ -94,16 +90,12 @@
             game_df = pd.DataFrame(schedule_data)
 
         if not game_df.empty:
-<<<<<<< HEAD
             game_df["date_time"] = pd.to_datetime(game_df["date_time"], utc=True).dt.tz_convert("US/Eastern")
 
             # Filter out preseason games
             # game_label values: "Preseason", empty string (regular season), "Playoffs", etc.
             if "game_label" in game_df.columns:
                 game_df = game_df[game_df["game_label"].str.lower() != "preseason"]
-=======
-            game_df["date_time"] = pd.to_datetime(game_df["date_time"])
->>>>>>> 35dd689e
 
         # Build mappings from database
         mappings = await self.pool_season_service.get_team_roster_mappings(
@@ -142,25 +134,20 @@
                 for team_id, row in teams_df.iterrows()
             ]
         )
+        all_teams_df = pd.DataFrame(
+            [
+                {"name": row["roster_name"], "team": team_id, "wins": 0, "losses": 0}
+                for team_id, row in teams_df.iterrows()
+            ]
+        )
         team_breakdown_df = pd.concat([all_teams_df, team_breakdown_df], ignore_index=True)
         team_breakdown_df = team_breakdown_df.groupby(["name", "team"], as_index=False).agg(
-<<<<<<< HEAD
-            {
-                "wins": "sum",
-                "losses": "sum",
-            }
-=======
             {"wins": "sum", "losses": "sum"}
->>>>>>> 35dd689e
         )
 
         # Merge team metadata (logo_url, auction_price) in one operation
         team_breakdown_df = team_breakdown_df.merge(
-<<<<<<< HEAD
             teams_df[["logo_url", "auction_price", "abbreviation"]], left_on="team", right_index=True, how="left"
-=======
-            teams_df[["logo_url", "auction_price"]], left_on="team", right_index=True, how="left"
->>>>>>> 35dd689e
         )
 
         # Generate recent game status strings
@@ -223,17 +210,6 @@
         ordered_rosters = roster_standings_df["name"].tolist()
         team_breakdown_df = team_breakdown_df.set_index("name", drop=False).loc[ordered_rosters]
 
-<<<<<<< HEAD
-=======
-        # Preserve external IDs and map display names for frontend compatibility
-        team_breakdown_df["team_external_id"] = team_breakdown_df["team"].astype(int)
-        team_breakdown_df = team_breakdown_df.merge(
-            teams_df[["team_name"]], left_on="team_external_id", right_index=True, how="left"
-        )
-        team_breakdown_df["team"] = team_breakdown_df["team_name"]
-        team_breakdown_df = team_breakdown_df.drop(columns=["team_name"])
-
->>>>>>> 35dd689e
         # Convert to dict records and handle NaN values
         roster_data = roster_standings_df.fillna("<NULL>").replace("<NULL>", None).to_dict(orient="records")
         team_data = (
