--- conflicted
+++ resolved
@@ -1,17 +1,11 @@
 import os
 
 from fastapi import FastAPI
-<<<<<<< HEAD
+from fastapi.responses import HTMLResponse
 from fastapi.staticfiles import StaticFiles
 from fastapi.middleware.cors import CORSMiddleware
 import os
 from .api import router as api_router
-=======
-from fastapi.responses import HTMLResponse
-from fastapi.staticfiles import StaticFiles
-
-from nba_wins_pool.nba_data import generate_leaderboard
->>>>>>> 833eef30
 
 app = FastAPI()
 
