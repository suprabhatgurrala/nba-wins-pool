--- conflicted
+++ resolved
@@ -2,11 +2,7 @@
 from fastapi.requests import Request
 from fastapi.responses import JSONResponse, Response
 
-<<<<<<< HEAD
-from nba_wins_pool.aggregations import generate_leaderboard
-=======
 from nba_wins_pool.aggregations import generate_leaderboard, generate_wins_race_data
->>>>>>> 98c1fa82
 from nba_wins_pool.nba_data import get_game_data
 
 router = APIRouter()
@@ -15,16 +11,12 @@
 @router.get("/{pool_slug}/leaderboard", response_class=Response)
 def leaderboard(request: Request, pool_slug: str):
     owner_df, team_df = generate_leaderboard(pool_slug, *get_game_data(pool_slug))
-<<<<<<< HEAD
-    return JSONResponse({"owner": owner_df.to_dict(orient="records"), "team": team_df.to_dict(orient="records")})
-=======
     return JSONResponse(
         {
             "owner": owner_df.to_dict(orient="records"),
             "team": team_df.to_dict(orient="records"),
         }
     )
->>>>>>> 98c1fa82
 
 
 team_metadata_by_id = {
